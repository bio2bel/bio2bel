--- conflicted
+++ resolved
@@ -2,6 +2,7 @@
 
 """This script downloads and parses BioGRID data and maps the interaction types to BEL."""
 
+import os
 from typing import Iterable, List
 
 import pandas as pd
@@ -26,6 +27,11 @@
 BASE_URL = 'https://downloads.thebiogrid.org/Download/BioGRID/Release-Archive'
 URL = f'{BASE_URL}/BIOGRID-{VERSION}/BIOGRID-ALL-{VERSION}.mitab.zip'
 
+HOME = os.path.expanduser('~')
+BIO2BEL_DIR = os.path.join(HOME, '.bio2bel')
+BIOGRID_FILE = os.path.join(BIO2BEL_DIR, 'biogrid/BIOGRID-ALL-3.5.183.mitab.txt')
+SAMPLE_BIOGRID_FILE = os.path.join(BIO2BEL_DIR, 'biogrid/biogrid_sample.txt')
+
 #: Relationship types in BioGRID that map to BEL relation 'increases'
 BIOGRID_INCREASES_ACTIONS = {
     'synthetic genetic interaction defined by inequality',
@@ -55,16 +61,9 @@
 
 
 def _get_my_df() -> pd.DataFrame:
-<<<<<<< HEAD
-    """Get my dataframe.
-
-    :return: original dataframe
-    """
+    """Get the BioGrid dataframe."""
     path = ensure_path(prefix=MODULE_NAME, url=URL)
-    with ZipFile(path) as zip_file:
-        with zip_file.open(f'BIOGRID-ALL-{VERSION}.mitab.txt') as file:
-            return pd.read_csv(file, sep='\t')
-
+    return pd.read_csv(path, sep='\t', compression='zip', dtype=str)
 
 def _write_sample_df() -> None:
     """Write a sample dataframe to file."""
@@ -81,11 +80,6 @@
     :return: sample dataframe
     """
     return pd.read_csv(SAMPLE_BIOGRID_FILE, sep=SEP)
-=======
-    """Get the BioGrid dataframe."""
-    path = ensure_path(prefix=MODULE_NAME, url=URL)
-    return pd.read_csv(path, sep='\t', compression='zip', dtype=str)
->>>>>>> e3e883dd
 
 
 def filter_biogrid_df(df: pd.DataFrame) -> pd.DataFrame:
@@ -235,9 +229,4 @@
 
 
 if __name__ == '__main__':
-<<<<<<< HEAD
-    _write_sample_df()
-    # get_processed_biogrid()
-=======
-    get_bel().summarize()
->>>>>>> e3e883dd
+    get_bel().summarize()