# -*- coding: utf-8 -*-

"""Download and convert `BioGRID <https://thebiogrid.org>`_ to BEL.

Run this script with ``python -m bio2bel.sources.biogrid``

The interaction information contained in  can be categorized into protein
interactions, genetic interactions, chemical associations, and post-translational modifications. BioGRID includes
information from major model organisms and humans.

The file downloaded from BioGRID is a zip archive containing a single file formatted in `PSI MITAB level 2.5
<https://wiki.thebiogrid.org/doku.php/psi_mitab_file>`_ compatible Tab Delimited Text file format, containing all
interaction and associated annotation data.

The interaction types in BioGRID were in the `PSI-MI <https://psicquic.github.io/MITAB25Format.html>`_
(Proteomics Standards Initiative - Molecular Interactions Controlled Vocabulary) format and were mapped to BEL
relations. The following table shows examples of how interaction types in BioGRID were mapped to BEL or other ontologies.

+------------------------------------------------------------------------+----------------------------------------+----------------------------+----------------------------+
| PSI-MI (BioGIRD)                                                       | Mapped BEL term                        | Source                     | Target                     |
+========================================================================+========================================+============================+============================+
| psi-mi:"MI:0794"(synthetic genetic interaction defined by inequality)  | :code:`pybel.BELGraph.add_association` | :class:`pybel.dsl.Gene`    | :class:`pybel.dsl.Gene`    |
+------------------------------------------------------------------------+----------------------------------------+----------------------------+----------------------------+
| psi-mi:"MI:0915"(physical association)                                 | :code:`pybel.BELGraph.add_association` | :class:`pybel.dsl.Protein` | :class:`pybel.dsl.Protein` |
+------------------------------------------------------------------------+----------------------------------------+----------------------------+----------------------------+
| psi-mi:"MI:0407"(direct interaction)                                   | :code:`pybel.BELGraph.add_binds`       | :class:`pybel.dsl.Protein` | :class:`pybel.dsl.Protein` |
+------------------------------------------------------------------------+----------------------------------------+----------------------------+----------------------------+

Summary statistics of the BEL graph generated in the BioGRID module:

+------------+----------+
| Key        | Value    |
+============+==========+
| Version    | v3.5.183 |
+------------+----------+
| Nodes      | 293030   |
+------------+----------+
| Edges      | 3127695  |
+------------+----------+
| Citations  | 9        |
+------------+----------+
| Components | 1225     |
+------------+----------+
| Density:   | 3.64E-05 |
+------------+----------+
"""

import logging
import os
from functools import lru_cache
from typing import Iterable, List, Optional, TextIO, Tuple

import click
import pandas as pd
import pyobo.sources.biogrid
from pyobo.cli_utils import verbose_option
from pyobo.identifier_utils import normalize_curie
from tqdm import tqdm

import pybel.dsl
from pybel import BELGraph
from ..utils import ensure_path, get_data_dir

__all__ = [
    'get_bel',
]

logger = logging.getLogger(__name__)

EVIDENCE = 'From BioGRID'
MODULE_NAME = 'biogrid'

VERSION = '3.5.186'
BASE_URL = 'https://downloads.thebiogrid.org/Download/BioGRID/Release-Archive'
URL = f'{BASE_URL}/BIOGRID-{VERSION}/BIOGRID-ALL-{VERSION}.mitab.zip'

"""All of these can be extracted from the original file with the following

cat BIOGRID-ALL-3.5.183.mitab.txt | cut -f 12 | sort | uniq -c

Note that column 12 is the interaction column. You could also do

gzcat BIOGRID-ALL-3.5.183.mitab.zip | cut -f 12 | sort | uniq -c

becuase the zip file only contains that one file
"""

#: Relationship types in BioGRID that map to BEL relation 'increases'
BIOGRID_GENE_ASSOCIATION = {
    'psi-mi:"MI:0794"(synthetic genetic interaction defined by inequality)',
    'psi-mi:"MI:0799"(additive genetic interaction defined by inequality)',
    'psi-mi:"MI:0796"(suppressive genetic interaction defined by inequality)',
}

#: Relationship types in BioGRID that map to BEL relation 'association'
BIOGRID_ASSOCIATION_ACTIONS = {
    'psi-mi:"MI:0403"(colocalization)',
    'psi-mi:"MI:0914"(association)',
    # Look on OLS: https://www.ebi.ac.uk/ols/ontologies/mi/terms?iri=http%3A%2F%2Fpurl.obolibrary.org%2Fobo%2FMI_0915
    # They're in a complex together, but not necessarily touching. This is
    # really dumb to put in a binary association database. Check ComplexPortal
    # or other higher granularity sources for more information
    'psi-mi:"MI:0915"(physical association)',
}

BIOGRID_BINDS_ACTIONS = {
    # https://www.ebi.ac.uk/ols/ontologies/mi/terms?iri=http%3A%2F%2Fpurl.obolibrary.org%2Fobo%2FMI_0407
    'psi-mi:"MI:0407"(direct interaction)',
}


@lru_cache()
def _get_ncbigene_mapping():
    return pyobo.sources.biogrid.get_ncbigene_mapping()


def _map_ncbigene(identifier):
    return _get_ncbigene_mapping().get(identifier)


#: biogrid id to ncbigene id
BIOGRID_NCBIGENE_REMAPPING = {
    '4349295': None,  # https://www.yeastgenome.org/locus/S000006792
    '4349491': None,  # http://www.candidagenome.org/cgi-bin/locus.pl?locus=CAF0007452
    '4349337': None,  # https://www.yeastgenome.org/locus/S000006962
    '4349775': None,  # http://www.candidagenome.org/cgi-bin/locus.pl?locus=CAL0000184983
    '4349716': None,  # http://www.candidagenome.org/cgi-bin/locus.pl?locus=CAL0000193047
    '4349853': None,  # http://www.candidagenome.org/cgi-bin/locus.pl?locus=CAL0006683
    '4383869': None,  # SARS-CoV2 protein ORF3B, not on uniprot or entrez
    '4383875': None,  # SARS-CoV2 protein ORF9C, not on uniprot or entrez
}

#: uniprot id to ncbigene id
UNIPROT_NCBIGENE_REMAPPING = {
    # FIXME
    'P0DTC1': None,  # SARS-CoV2 protein https://swissmodel.expasy.org/repository/uniprot/P0DTC1
    # TODO checkme
    'P0DTD2': '1489679',  # SARS-CoV2 protein https://swissmodel.expasy.org/repository/uniprot/P0DTD2
    'Q7TLC7': None,  # SARS-CoV protein
}


def _process_interactor(s: str) -> Optional[str]:
    prefix, identifier = normalize_curie(s)
    if prefix is None:
        logger.warning('could not parse %s', s)
        return

    if prefix == 'ncbigene':
        return identifier
    elif prefix == 'biogrid':
        ncbigene_identifier = _map_ncbigene(identifier)
        if ncbigene_identifier is not None:
            return ncbigene_identifier
        elif identifier in BIOGRID_NCBIGENE_REMAPPING:
            remapped = BIOGRID_NCBIGENE_REMAPPING[identifier]
            if not remapped:
                logger.debug('tried but failed curation on %s', s)
            return remapped
        else:
            logger.warning('need to curate: %s', s)
            return
    elif prefix == 'uniprot':
        if identifier in UNIPROT_NCBIGENE_REMAPPING:
            remapped = UNIPROT_NCBIGENE_REMAPPING[identifier]
            if not remapped:
                logger.debug('tried but failed curation on %s', s)
            return remapped
        else:
            logger.warning('need to curate: %s', s)
            return
    else:
        logger.warning('unhandled interactor: %s (%s:%s)', s, prefix, identifier)


def _process_xrefs(s: str) -> List[Tuple[str, str]]:
    return list(_iter_process_xrefs(s))


def _iter_process_xrefs(s: str) -> Iterable[Tuple[str, str]]:
    """Take a string with pipe-delimited curies and split/normalize them.

    Compact Uniform Identfiers (CURIE) examples:
    - hgnc:12345
    - ncbigene:12345
    - uniprot:P12345
    - ec-code:1.2.3.15

    Goal:
    make hgnc:1234|ncbigene:1245|uniprot...:12345" into a list of tuples
    """
    for curie in s.split('|'):
        curie = curie.strip()
        prefix, identifier = normalize_curie(curie)
        if prefix is not None:
            yield prefix, identifier


def _process_pmid(s: str) -> str:
    """Process provenance column."""
    if not s.startswith('pubmed:'):
        raise ValueError(f'Non pubmed: {s}')
    return s[len('pubmed:')]


COLUMNS = [
    '#ID Interactor A',
    'ID Interactor B',
    'Interaction Types',
    'Publication Identifiers',
    'Interaction Detection Method',
    'Source Database',
    'Confidence Values',
]


def get_processed_biogrid() -> pd.DataFrame:
    """Load BioGRID file, filter, and rename columns and return a dataframe.

    :return: dataframe of preprocessed BioGRID data
    """
    path = ensure_path(prefix=MODULE_NAME, url=URL)
    logger.info('reading BioGRID from %s', path)
    df = pd.read_csv(path, sep='\t', dtype=str, usecols=COLUMNS)

    logger.info('mapping provenance')
    df['Publication Identifiers'] = df['Publication Identifiers'].map(_process_pmid)

    logger.info('mapping interactors')
    df['#ID Interactor A'] = df['#ID Interactor A'].map(_process_interactor)
    df['ID Interactor B'] = df['ID Interactor B'].map(_process_interactor)

    # logger.info('mapping alternate identifiers')
    # df['Alt IDs Interactor A'] = df['Alt IDs Interactor A'].map(_process_xrefs)
    # df['Alt IDs Interactor B'] = df['Alt IDs Interactor B'].map(_process_xrefs)

    return df


def get_bel() -> BELGraph:
    """Get a BEL graph for BioGRID."""
    df = get_processed_biogrid()
    graph = BELGraph(name='BioGRID', version=VERSION)
    it = tqdm(df[COLUMNS].values, total=len(df.index), desc=f'Convering {MODULE_NAME} to BEL', unit_scale=True)
    for source_ncbigene_id, target_ncbigene_id, relation, pubmed_id, detection_method, source_db, confidence in it:
        if pd.isna(source_ncbigene_id) or pd.isna(target_ncbigene_id):
            continue
        _add_my_row(
            graph,
            relation=relation,
            source_ncbigene_id=source_ncbigene_id,
            target_ncbigene_id=target_ncbigene_id,
            pubmed_id=pubmed_id,
            int_detection_method=detection_method,
            source_database=source_db,
            confidence=confidence,
        )
    return graph


def _add_my_row(
    graph: BELGraph,
    relation: str,
    source_ncbigene_id: str,
    target_ncbigene_id: str,
    pubmed_id: str,
    int_detection_method: str,
    source_database: str,
    confidence: str,
) -> None:  # noqa:C901
    """Add an edge with information about relationship type, source, and target for every PubMed ID.

    :param graph: graph to add edges to
    :param relation: row value of column relation
    :param source_ncbigene_id: row value of column source
    :param target_ncbigene_id: row value of column target
    :param pubmed_id: row value of column pubmed_id
    :param int_detection_method: row value of column interaction detection method
    """
    annotations = {
        'psi-mi': relation,
        'biogrid-detection': int_detection_method,
        'biogrid-source': source_database,
        'biogrid-confidence': confidence,
    }

    if relation in BIOGRID_GENE_ASSOCIATION:
        graph.add_association(
            pybel.dsl.Gene(namespace='ncbigene', identifier=source_ncbigene_id),
            pybel.dsl.Gene(namespace='ncbigene', identifier=target_ncbigene_id),
            citation=pubmed_id,
            evidence=EVIDENCE,
            annotations=annotations,
        )
    elif relation in BIOGRID_ASSOCIATION_ACTIONS:
        graph.add_association(
            pybel.dsl.Protein(namespace='ncbigene', identifier=source_ncbigene_id),
            pybel.dsl.Protein(namespace='ncbigene', identifier=target_ncbigene_id),
            citation=pubmed_id,
            evidence=EVIDENCE,
            annotations=annotations,
        )
    elif relation in BIOGRID_BINDS_ACTIONS:
        graph.add_binds(
            pybel.dsl.Protein(namespace='ncbigene', identifier=source_ncbigene_id),
            pybel.dsl.Protein(namespace='ncbigene', identifier=target_ncbigene_id),
            citation=pubmed_id,
            evidence=EVIDENCE,
            annotations=annotations,
        )
    else:
        raise ValueError(f'Unhandled BioGrid relation: {relation}')


def _create_table_biogrid():
    df = get_processed_biogrid()

    d = []
    for interaction_set, bel_relation in zip(
            [BIOGRID_BINDS_ACTIONS, BIOGRID_ASSOCIATION_ACTIONS, BIOGRID_GENE_ASSOCIATION],
            ['hasComponent', 'association', 'association'],
    ):

        for interaction in interaction_set:
            tmp_df = df[df['#ID Interactor A'] == interaction]

            if tmp_df.empty:
                continue

            source = 'Protein'
            target = 'Protein'

            source_type = 'p'
            target_type = 'p'

            if interaction in BIOGRID_GENE_ASSOCIATION:
                source = 'Gene'
                source_type = 'g'
                target = 'Gene'
                target_type = 'g'

            source_identifier = tmp_df['#ID Interactor A'].iloc[0]

            target_identifier = tmp_df['ID Interactor B'].iloc[0]

            bel_example = f'{source_type}{source_identifier} {bel_relation} {target_type}{target_identifier}'

            d.append({
                'Source Type': source,
                'Target Type': target,
                'Interaction Type': interaction,
                'BEL Example': bel_example,
            })

    return pd.DataFrame(d)


@click.command()
@verbose_option
<<<<<<< HEAD
@click.option('-o', '--output')
def main(output: Optional[str]):
    """Convert and summarize BioGRID."""
    graph = get_bel()
    click.echo(graph.summary_str())
    if output is not None:
        pybel.dump(graph, output)
=======
@click.option(
    '-o', '--output',
    default=os.path.join(get_data_dir(MODULE_NAME), 'biogrid.bel.nodelink.json.gz'),
    show_default=True,
)
def main(output: Optional[str]):
    """Convert and summarize BioGRID."""
    click.echo('Converting')
    graph = get_bel()
    click.echo('Summarizing')
    click.echo(graph.summary_str())
    click.echo('Outputting')
    pybel.dump(graph, output)
>>>>>>> 2e378fc6


if __name__ == '__main__':
    main()<|MERGE_RESOLUTION|>--- conflicted
+++ resolved
@@ -357,15 +357,6 @@
 
 @click.command()
 @verbose_option
-<<<<<<< HEAD
-@click.option('-o', '--output')
-def main(output: Optional[str]):
-    """Convert and summarize BioGRID."""
-    graph = get_bel()
-    click.echo(graph.summary_str())
-    if output is not None:
-        pybel.dump(graph, output)
-=======
 @click.option(
     '-o', '--output',
     default=os.path.join(get_data_dir(MODULE_NAME), 'biogrid.bel.nodelink.json.gz'),
@@ -379,7 +370,6 @@
     click.echo(graph.summary_str())
     click.echo('Outputting')
     pybel.dump(graph, output)
->>>>>>> 2e378fc6
 
 
 if __name__ == '__main__':
