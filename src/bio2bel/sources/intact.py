# -*- coding: utf-8 -*-

"""Download and convert IntAct to BEL.

Run with ``python -m bio2bel.sources.intact``


`IntAct <https://www.ebi.ac.uk/intact/>`_ is a interaction database with information about interacting proteins,
their relation, and the experiments, in which these interactions were found.
Among the interactions that are documented in IntAct are protein modifications, associations, direct interactions,
binding interactions and cleavage reactions.
These interactions were grouped according to their biological interpretation and mapped to the corresponding BEL
relation. The interactions in IntAct had a higher granularity than the interactions in BioGRID. Due to the default BEL
namespace of protein modifications :data:`pybel.language.pmod_namespace`, the post-translational protein modification
can be identified very accurately. For example, the glycosylation of a protein can be described in BEL by
:data:`pybel.dsl.ProteinModification('Glyco').  Although many protein modifications had corresponding terms in BEL,
there were some interaction types in IntAct that could not be mapped directly, like 'gtpase reaction' or
'aminoacylation reaction'.
Therefore, other vocabularies like the 'Gene Ontology (GO) <https://www.ebi.ac.uk/QuickGO/>`_ or the
`Molecular Process Ontology (MOP) <https://www.ebi.ac.uk/ols/ontologies/mop>`_ were used to find corresponding
interaction terms. These terms were then annotated with the name, namespace and identifier.
For negative protein modifications in which a group is split from the protein like decarboxylation reaction
<https://www.ebi.ac.uk/ols/ontologies/mi/terms?iri=http%3A%2F%2Fpurl.obolibrary.org%2Fobo%2FMI_1140>`_,
the positive term ``rotein carboxylation <https://www.ebi.ac.uk/QuickGO/term/GO:0018214>`_ is taken and a interaction
describing the decrease of the target is taken.
In the case of `gtpase reaction
<https://www.ebi.ac.uk/ols/ontologies/mi/terms?iri=http%3A%2F%2Fpurl.obolibrary.org%2Fobo%2FMI_0883>`_ and
`atpase reaction <https://www.ebi.ac.uk/ols/ontologies/mi/terms?iri=http%3A%2F%2Fpurl.obolibrary.org%2Fobo%2FMI_0882>`_,
the notion of the source protein taking on the ability to catalyze a GTP or ATP hydrolysis had to  be mentioned.
Therefore, :func:`pybel.dsl.activity` was added as the subject_modifier of the source protein.
A very special case was that of the `dna strand elongation
<https://www.ebi.ac.uk/ols/ontologies/mi/terms?iri=http%3A%2F%2Fpurl.obolibrary.org%2Fobo%2FMI_0701>`_ .

Here, the target was a gene and to capture the notion of the DNA strand elogation process, the corresponding GO term
was added as a :data:`pybel.dsl.GeneModification. In the case of DNA or RNA cleavage, the target was set as the entity
of :data:`pybel.dsl.Gene`or :data:`pybel.dsl.Rna`.
For the relation `isomerase reaction
<https://www.ebi.ac.uk/ols/ontologies/mi/terms?iri=http%3A%2F%2Fpurl.obolibrary.org%2Fobo%2FMI_1250>`_
there was no corresponding term in BEL denoting this process. Therefore, the molecular process `isomerization
<https://www.ebi.ac.uk/ols/ontologies/mop/terms?iri=http%3A%2F%2Fpurl.obolibrary.org%2Fobo%2FMOP_0000789>`_ from the
`MOP >https://www.ebi.ac.uk/ols/ontologies/mop>`_ was used and annotated.

As IntAct and BioGRID are both interaction databases, the general code from biogrid.py could be taken as an inital
approach. Due to the higher granularity of IntACt concerning the interaction types, many modifications and special
cases as mentioned above had to be further investigated and were applied case-sensitive.

Moreover, a very interesting type of information in IntAct is the negative interaction data which means that a target
would not be activated by the source. This type of relations could also be mapped to negative BEL. In Machine Learning
tasks like link prediction in graphs these negative edges could be used as negative samples to enhance the prediction
quality of the model.

Complexes are also used in IntAct and documented with an internal IntAct ID. These complexes were not taken into account
in this script here.


# TODO: entity types/identifiers that were not normalized to uniprot

#TODO: summary
"""

import logging
from collections import Counter
<<<<<<< HEAD
=======
from functools import lru_cache
from typing import Mapping, Optional, Tuple
>>>>>>> f442294a
from zipfile import ZipFile

import pandas as pd
import pybel.dsl
import pyobo.xrefdb.sources.intact
from protmapper.uniprot_client import get_mnemonic
from pybel import BELGraph
from pybel.dsl import GeneModification, ProteinModification
from tqdm import tqdm
from typing import Mapping, Optional, Tuple

from ..utils import ensure_path

__all__ = [
    'get_bel',
]

logger = logging.getLogger(__name__)

COLUMNS = [
    '#ID(s) interactor A',
    'ID(s) interactor B',
    'Interaction type(s)',
    'Publication Identifier(s)',
    'Interaction detection method(s)',
    'Source database(s)',
    'Confidence value(s)',
]

#: Relationship types in IntAct that map to BEL relation 'increases'
INTACT_INCREASES_ACTIONS = {
    'psi-mi:"MI:1143"(aminoacylation reaction)',
    'psi-mi:"MI:0214"(myristoylation reaction)',
    'psi-mi:"MI:1237"(proline isomerization reaction)',
    'psi-mi:"MI:0211"(lipid addition)',
    'psi-mi:"MI:0213"(methylation reaction)',
    'psi-mi:"MI:0217"(phosphorylation reaction)',
    'psi-mi:"MI:0882"(atpase reaction)',
    'psi-mi:"MI:1250"(isomerase reaction)',
    'psi-mi:"MI:0210"(hydroxylation reaction)',
    'psi-mi:"MI:0883"(gtpase reaction)',
    'psi-mi:"MI:0557"(adp ribosylation reaction)',
    'psi-mi:"MI:0193"(amidation reaction)',
    'psi-mi:"MI:1327"(sulfurtransfer reaction)',
    'psi-mi:"MI:0567"(neddylation reaction)',
    'psi-mi:"MI:0556"(transglutamination reaction)',
    'psi-mi:"MI:0220"(ubiquitination reaction)',
    'psi-mi:"MI:0559"(glycosylation reaction)',
    'psi-mi:"MI:0192"(acetylation reaction)',
    'psi-mi:"MI:0216"(palmitoylation reaction)',
    'psi-mi:"MI:0945"(oxidoreductase activity electron transfer reaction)',
    'psi-mi:"MI:0701"(dna strand elongation)',
    'psi-mi:"MI:0844"(phosphotransfer reaction)',
    'psi-mi:"MI:1148"(ampylation reaction)',
    'psi-mi:"MI:0566"(sumoylation reaction)',
}

#: Relationship types in IntAct that map to BEL relation 'decreases'
INTACT_DECREASES_ACTIONS = {
    # decreases
    'psi-mi:"MI:0902"(rna cleavage)',
    'psi-mi:"MI:0572"(dna cleavage)',
    'psi-mi:"MI:0199"(deformylation reaction)',
    'psi-mi:"MI:2280"(deamidation reaction)',
    'psi-mi:"MI:0203"(dephosphorylation reaction)',
    'psi-mi:"MI:0212"(lipoprotein cleavage reaction)',
    'psi-mi:"MI:0570"(protein cleavage)',
    'psi-mi:"MI:0204"(deubiquitination reaction)',
    'psi-mi:"MI:0871"(demethylation reaction)',
    'psi-mi:"MI:0985"(deamination reaction)',
    'psi-mi:"MI:1355"(lipid cleavage)',
    'psi-mi:"MI:0569"(deneddylation reaction)',
    'psi-mi:"MI:1140"(decarboxylation reaction)',
    'psi-mi:"MI:0194"(cleavage reaction)',
    'psi-mi:"MI:0197"(deacetylation reaction)',
}

#: Relationship types in IntAct that map to BEL relation 'association'
INTACT_ASSOCIATION_ACTIONS = {
    'psi-mi:"MI:1127"(putative self interaction)',
    'psi-mi:"MI:0914"(association)',
    'psi-mi:"MI:1126"(self interaction)',
    'psi-mi:"MI:0915"(physical association)',
    'psi-mi:"MI:0414"(enzymatic reaction)',
    'psi-mi:"MI:0403"(colocalization)',
}

#: Relationship types in IntAct that map to BEL relation 'regulates'
INTACT_REGULATES_ACTIONS = {
    'psi-mi:"MI:0407"(direct interaction)',
}

#: Relationship types in IntAct that map to BEL relation 'hasComponent'
INTACT_BINDS_ACTIONS = {
    'psi-mi:"MI:0195"(covalent binding)',
    'psi-mi:"MI:0408"(disulfide bond)',
}

SUBJECT_ACTIVITIES = {
    'psi-mi:"MI:0883"(gtpase reaction)': pybel.dsl.activity(
        name='GTPase activity',
        namespace='GO',
        identifier='0003924',
    ),
    'psi-mi:"MI:0882"(atpase reaction)': pybel.dsl.activity(
        name='ATPase activity',
        namespace='GO',
        identifier='0016887',
    ),
}

PROTEIN_INCREASES_MOD_DICT: Mapping[str, ProteinModification] = {
    'psi-mi:"MI:0844"(phosphotransfer reaction)': ProteinModification('Ph'),
    'psi-mi:"MI:0559"(glycosylation reaction)': ProteinModification('Glyco'),
    'psi-mi:"MI:0216"(palmitoylation reaction)': ProteinModification('Palm'),
    'psi-mi:"MI:1327"(sulfurtransfer reaction)': ProteinModification('Sulf'),
    'psi-mi:"MI:0217"(phosphorylation reaction)': ProteinModification('Ph'),
    'psi-mi:"MI:0566"(sumoylation reaction)': ProteinModification('Sumo'),
    'psi-mi:"MI:0213"(methylation reaction)': ProteinModification('Me'),
    'psi-mi:"MI:0556"(transglutamination reaction)': ProteinModification('Gln'),
    'psi-mi:"MI:0220"(ubiquitination reaction)': ProteinModification('Ub'),
    'psi-mi:"MI:0192"(acetylation reaction)': ProteinModification('Ac'),
    'psi-mi:"MI:0557"(adp ribosylation reaction)': ProteinModification('ADPRib'),
    'psi-mi:"MI:0567"(neddylation reaction)': ProteinModification('Nedd'),
    'psi-mi:"MI:0210"(hydroxylation reaction)': ProteinModification('Hy'),
    'psi-mi:"MI:0945"(oxidoreductase activity electron transfer reaction)': ProteinModification('Red'),
    'psi-mi:"MI:1250"(isomerase reaction)': ProteinModification(
        name='isomerization',
        namespace='MOP',
        identifier='0000789',
    ),
    'psi-mi:"MI:1237"(proline isomerization reaction)': ProteinModification(
        name='protein peptidyl-prolyl isomerization',
        namespace='GO',
        identifier='0000413',
    ),
    'psi-mi:"MI:0193"(amidation reaction)': ProteinModification(
        name='protein amidation',
        namespace='GO',
        identifier='0018032',
    ),
    'psi-mi:"MI:1148"(ampylation reaction)': ProteinModification(
        name='protein adenylylation',
        namespace='GO',
        identifier='0018117',
    ),
    'psi-mi:"MI:0214"(myristoylation reaction)': ProteinModification(
        name='protein myristoylation',
        namespace='GO',
        identifier='0018377',
    ),
    'psi-mi:"MI:0211"(lipid addition)': ProteinModification(
        name='protein lipidation',
        namespace='GO',
        identifier='0006497',
    ),
    'psi-mi:"MI:1143"(aminoacylation reaction)': ProteinModification(
        name='tRNA aminoacylation',
        namespace='GO',
        identifier='0043039',
    ),
    'psi-mi:"MI:0883"(gtpase reaction)': ProteinModification(
        name='GTPase activity',
        namespace='GO',
        identifier='0003924',
    ),
    'psi-mi:"MI:0882"(atpase reaction)': ProteinModification(
        name='ATPase activity',
        namespace='GO',
        identifier='0016887',
    ),
}

PROTEIN_DECREASES_MOD_DICT: Mapping[str, ProteinModification] = {
    'psi-mi:"MI:0197"(deacetylation reaction)': ProteinModification('Ac'),
    'psi-mi:"MI:0204"(deubiquitination reaction)': ProteinModification('Ub'),
    'psi-mi:"MI:0203"(dephosphorylation reaction)': ProteinModification('Ph'),
    'psi-mi:"MI:0569"(deneddylation reaction)': ProteinModification('Nedd'),
    'psi-mi:"MI:0871"(demethylation reaction)': ProteinModification('Me'),
}

INTACT_OMIT_INTERACTIONS = {
    'psi-mi:"MI:1110"(predicted interaction)',
}

EVIDENCE = 'From IntAct'

MODULE_NAME = 'intact'
VERSION = '2020-03-31'
URL = f'ftp://ftp.ebi.ac.uk/pub/databases/intact/{VERSION}/psimitab/intact.zip'


def _process_pmid(s: str, sep: str = '|', prefix: str = 'pubmed:') -> str:
    """Filter for pubmed ids.

    :param s: string of pubmed ids
    :param sep: separator between pubmed ids
    :return: PubMed id
    """
    for identifier in s.split(sep):
        identifier = identifier.strip()
        if identifier.startswith(prefix):
            return identifier


def _process_score(s: str, sep: str = '|', prefix: str = 'intact-miscore:') -> str or None:
    """Filter for confidence scores ids.

    :param s: string to split
    :param s: string to be filtered for scores ids
    :return: score
    """
    flag = False
    if s:
        for identifier in s.split(sep):
            identifier = identifier.strip()
            if identifier.startswith(prefix):
                flag = True
                return identifier
    if not flag:
        return None


@lru_cache()
def _get_complexportal_mapping():
    return pyobo.xrefdb.sources.intact.get_complexportal_mapping()


def _map_complexportal(identifier):
    return _get_complexportal_mapping().get(identifier)


@lru_cache()
def _get_reactome_mapping():
    return pyobo.xrefdb.sources.intact.get_reactome_mapping()


def _map_reactome(identifier):
    return _get_reactome_mapping().get(identifier)


_unhandled = Counter()


def _process_interactor(s: str) -> Optional[Tuple[str, str]]:
    if s.startswith('uniprotkb:'):
        return 'uniprot', s[len('uniprotkb:'):]
    if s.startswith('chebi:"CHEBI:'):
        return 'chebi', s[len('chebi:"CHEBI:'):-1]
    if s.startswith('chembl target:'):
        return 'chembl.target', s[len('chembl target:'):-1]
    if s.startswith('intact:'):
        prefix, identifier = 'intact', s[len('intact:'):]

        complexportal_identifier = _map_complexportal(identifier)
        if complexportal_identifier is not None:
            return 'complexportal', complexportal_identifier

        reactome_identifier = _map_reactome(identifier)
        if reactome_identifier is not None:
            return 'reactome', reactome_identifier

        _unhandled[prefix] += 1
        logger.debug('could not find complexportal/reactome mapping for %s:%s', prefix, identifier)
        return prefix, identifier

    """
    Counter({'chebi': 9534,
         'ensembl': 3156,
         'refseq': 444,
         'ensemblgenomes': 439,
         'ddbj/embl/genbank': 204,
         'wwpdb': 163,
         'matrixdb': 102,
         'reactome': 87,
         'intenz': 43,
         'signor': 15,
         'chembl target': 11,
         'dip': 4,
         'entrezgene/locuslink': 2,
         'protein ontology': 2,
         'emdb': 2})
    """
    _unhandled[s.split(':')[0]] += 1
    logger.warning('unhandled identifier: %s', s)
    return


def get_processed_intact_df() -> pd.DataFrame:
    """Load, filter and rename intact dataframe."""
    path = ensure_path(prefix=MODULE_NAME, url=URL)
    logger.info('reading IntAct from %s', path)
    with ZipFile(path) as zip_file:
        with zip_file.open('intact.txt') as file:
            df = pd.read_csv(file, sep='\t', usecols=COLUMNS, na_values={'-'})

    df.dropna(inplace=True)

    # Omit certain interaction types
    df = df[~df['Interaction type(s)'].isin(INTACT_OMIT_INTERACTIONS)]

    df['#ID(s) interactor A'] = df['#ID(s) interactor A'].map(_process_interactor)
    df['ID(s) interactor B'] = df['ID(s) interactor B'].map(_process_interactor)

    logger.info('Unmapped terms: %s', _unhandled)

    # filter for pubmed
    logger.info('mapping provenance')
    df['Publication Identifier(s)'] = df['Publication Identifier(s)'].map(_process_pmid)

    # filter for intact-miscore
    df['Confidence value(s)'] = df['Publication Identifier(s)'].map(_process_score)
    logger.info(df.head(), df.shape)
    return df


def get_bel() -> BELGraph:
    """Get BEL graph."""
    df = get_processed_intact_df()
    graph = BELGraph(name=MODULE_NAME, version=VERSION)
    it = tqdm(df[COLUMNS].values, total=len(df.index), desc=f'mapping {MODULE_NAME}', unit_scale=True)
    for source_uniprot_id, target_uniprot_id, relation, pubmed_id, detection_method, source_db, confidence in it:
        if pd.isna(source_uniprot_id) or pd.isna(target_uniprot_id):
            continue

        _add_row(
            graph,
            relation=relation,
            source_uniprot_id=source_uniprot_id,
            target_uniprot_id=target_uniprot_id,
            pubmed_id=pubmed_id,
            int_detection_method=detection_method,
            source_database=source_db,
            confidence=confidence,
        )
    return graph


def _add_row(
        graph: BELGraph,
        relation: str,
        source_uniprot_id: str,
        target_uniprot_id: str,
        pubmed_id: str,
        int_detection_method: str,
        source_database: str,
        confidence: str,
) -> None:  # noqa:C901
    """Add for every pubmed ID an edge with information about relationship type, source and target.

    :param graph: graph to add edges to
    :param relation: row value of column relation
    :param source_uniprot_id: row value of column source
    :param target_uniprot_id: row value of column target
    :param pubmed_id: row value of column pubmed_id
    :param int_detection_method: row value of column interaction detection method
    :param confidence: row value of confidence score column
    :return: None
    """
    if pubmed_id is None:
        return
    annotations = {
        'psi-mi': relation,
        'intact-detection': int_detection_method,
        'intact-source': source_database,
        'intact-confidence': confidence,
    }
    # split source_uniprot_id into prefix 'uniprot' and identifier number
    source_prefix, source_id = source_uniprot_id
    target_prefix, target_id = target_uniprot_id
    # map double spaces to single spaces in relation string
    relation = ' '.join(relation.split())  # FIXME how often does this happen? can you tweet Intact with the number?
    # I only found it in 'psi-mi:"MI:1237"(proline isomerization reaction)', nowhere else

    source = pybel.dsl.Protein(
        namespace=source_prefix,
        identifier=source_id,
        name=get_mnemonic(source_id),
    )
    target = pybel.dsl.Protein(
        namespace=target_prefix,
        identifier=target_id,
        name=get_mnemonic(target_id),
    )

    if relation in PROTEIN_INCREASES_MOD_DICT:
        graph.add_increases(
            source,
            target.with_variants(PROTEIN_INCREASES_MOD_DICT[relation]),
            citation=pubmed_id,
            evidence=EVIDENCE,
            annotations=annotations.copy(),
            subject_modifier=SUBJECT_ACTIVITIES.get(relation),
        )

    # dna strand elongation
    elif relation == 'psi-mi:"MI:0701"(dna strand elongation)':
        target_mod = pybel.dsl.Gene(
            namespace=target_prefix,
            identifier=target_uniprot_id,
            name=get_mnemonic(target_uniprot_id),
            variants=[
                GeneModification(
                    name='DNA strand elongation',
                    namespace='GO',
                    identifier='0022616',
                ),
            ],
        )
        graph.add_increases(
            source,
            target_mod,
            citation=pubmed_id,
            evidence=EVIDENCE,
            annotations=annotations.copy(),
        )

    # DECREASES
    elif relation in INTACT_DECREASES_ACTIONS:
        #: dna cleavage: Covalent bond breakage of a DNA molecule leading to the formation of smaller fragments
        if relation == 'psi-mi:"MI:0572"(dna cleavage)':
            target_mod = pybel.dsl.Gene(
                namespace=target_prefix,
                identifier=source_uniprot_id,
                name=get_mnemonic(source_uniprot_id),
            )
            graph.add_decreases(
                source,
                target_mod,
                citation=pubmed_id,
                evidence=EVIDENCE,
                annotations=annotations.copy(),
            )
        #: rna cleavage: Any process by which an RNA molecule is cleaved at specific sites or in a regulated manner
        elif relation == 'psi-mi:"MI:0902"(rna cleavage)':
            target_mod = pybel.dsl.Rna(
                namespace=target_prefix,
                identifier=source_uniprot_id,
                name=get_mnemonic(source_uniprot_id),
            )
            graph.add_decreases(
                source,
                target_mod,
                citation=pubmed_id,
                evidence=EVIDENCE,
                annotations=annotations.copy(),
            )

        # cleavage
        elif relation in {
            #: Covalent bond breakage in a molecule leading to the formation of smaller molecules
            'psi-mi:"MI:0194"(cleavage reaction)',
            #: Covalent modification of a polypeptide occuring during its maturation or its proteolytic degradation
            'psi-mi:"MI:0570"(protein cleavage)',
        }:
            graph.add_decreases(
                source,
                target,
                citation=pubmed_id,
                evidence=EVIDENCE,
                annotations=annotations.copy(),
            )

        #: Reaction monitoring the cleavage (hydrolysis) or a lipid molecule
        elif relation == 'psi-mi:"MI:1355"(lipid cleavage)':
            target_mod = target.with_variants(
                pybel.dsl.ProteinModification(
                    name='lipid catabolic process',
                    namespace='GO',
                    identifier='0016042',
                ),
            )

            graph.add_decreases(
                source,
                target_mod,
                citation=pubmed_id,
                evidence=EVIDENCE,
                annotations=annotations.copy(),
                object_modifier=pybel.dsl.activity(),
            )

        #: 'lipoprotein cleavage reaction': Cleavage of a lipid group covalently bound to a protein residue
        elif relation == 'psi-mi:"MI:0212"(lipoprotein cleavage reaction)':
            target_mod = target.with_variants(
                pybel.dsl.ProteinModification(
                    name='lipoprotein modification',
                    namespace='GO',
                    identifier='0042160',
                ),
            )
            graph.add_decreases(
                source,
                target_mod,
                citation=pubmed_id,
                evidence=EVIDENCE,
                annotations=annotations.copy(),
                object_modifier=pybel.dsl.activity(),
            )

        # deformylation reaction
        elif relation == 'psi-mi:"MI:0199"(deformylation reaction)':
            target_mod = target.with_variants(
                pybel.dsl.ProteinModification(
                    name='protein formylation',
                    namespace='GO',
                    identifier='0018256',
                ),
            )
            graph.add_decreases(
                source,
                target_mod,
                citation=pubmed_id,
                evidence=EVIDENCE,
                annotations=annotations.copy(),
            )
        # protein deamidation
        elif relation == 'psi-mi:"MI:2280"(deamidation reaction)':
            target_mod = target.with_variants(
                pybel.dsl.ProteinModification(
                    name='protein amidation',
                    namespace='GO',
                    identifier='0018032',
                ),
            )
            graph.add_decreases(
                source,
                target_mod,
                citation=pubmed_id,
                evidence=EVIDENCE,
                annotations=annotations.copy(),
                object_modifier=pybel.dsl.activity(),
            )

        # protein decarboxylation
        elif relation == 'psi-mi:"MI:1140"(decarboxylation reaction)':
            target_mod = target.with_variants(
                pybel.dsl.ProteinModification(
                    name='protein carboxylation',
                    namespace='GO',
                    identifier='0018214',
                ),
            )
            graph.add_decreases(
                source,
                target_mod,
                citation=pubmed_id,
                evidence=EVIDENCE,
                annotations=annotations.copy(),
            )
        # protein deamination:
        elif relation == 'psi-mi:"MI:0985"(deamination reaction)':
            target_mod = target.with_variants(
                pybel.dsl.ProteinModification(
                    name='amine binding',
                    namespace='GO',
                    identifier='0043176',
                ),
            )
            graph.add_decreases(
                source,
                target_mod,
                citation=pubmed_id,
                evidence=EVIDENCE,
                annotations=annotations.copy(),
            )
        # protein modification
        elif relation in PROTEIN_DECREASES_MOD_DICT:
            target_mod = target.with_variants(PROTEIN_DECREASES_MOD_DICT[relation])
            graph.add_decreases(
                source,
                target_mod,
                citation=pubmed_id,
                evidence=EVIDENCE,
                annotations=annotations.copy(),
            )
        else:
            raise ValueError(f"The relation {relation} is not in DECREASE relations.")

    # ASSOCIATION:
    elif relation in INTACT_ASSOCIATION_ACTIONS:
        graph.add_association(
            source,
            target,
            citation=pubmed_id,
            evidence=EVIDENCE,
            annotations=annotations.copy(),
        )

    # REGULATES:
    elif relation in INTACT_REGULATES_ACTIONS:
        graph.add_regulates(
            source,
            target,
            citation=pubmed_id,
            evidence=EVIDENCE,
            annotations=annotations.copy(),
        )

    # BINDS
    elif relation in INTACT_BINDS_ACTIONS:
        graph.add_binds(
            source,
            target,
            citation=pubmed_id,
            evidence=EVIDENCE,
            annotations=annotations.copy(),
        )

    # no specified relation
    else:
        raise ValueError(f"Unspecified relation {relation} between {source} and {target}")


if __name__ == '__main__':
    get_bel().summarize()<|MERGE_RESOLUTION|>--- conflicted
+++ resolved
@@ -60,22 +60,18 @@
 
 import logging
 from collections import Counter
-<<<<<<< HEAD
-=======
 from functools import lru_cache
 from typing import Mapping, Optional, Tuple
->>>>>>> f442294a
 from zipfile import ZipFile
 
 import pandas as pd
-import pybel.dsl
 import pyobo.xrefdb.sources.intact
 from protmapper.uniprot_client import get_mnemonic
+from tqdm import tqdm
+
+import pybel.dsl
 from pybel import BELGraph
 from pybel.dsl import GeneModification, ProteinModification
-from tqdm import tqdm
-from typing import Mapping, Optional, Tuple
-
 from ..utils import ensure_path
 
 __all__ = [
@@ -377,7 +373,7 @@
 
     # filter for intact-miscore
     df['Confidence value(s)'] = df['Publication Identifier(s)'].map(_process_score)
-    logger.info(df.head(), df.shape)
+
     return df
 
 
