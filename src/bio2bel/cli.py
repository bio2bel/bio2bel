--- conflicted
+++ resolved
@@ -8,12 +8,8 @@
 
 import click
 
-<<<<<<< HEAD
-from .constants import get_global_connection
+from .constants import config
 from .manager import AbstractManager
-=======
-from .constants import config
->>>>>>> 5e8556fa
 from .models import Action, _make_session
 from .utils import clear_cache, get_modules, get_version
 
